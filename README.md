--- conflicted
+++ resolved
@@ -45,15 +45,9 @@
 
 
 ## <a name="Installation"></a> Installation
-<<<<<<< HEAD
 
 Interactive Clustering requires Python 3.8 or above.
 
-=======
-
-Interactive Clustering requires Python 3.8 or above.
-
->>>>>>> 58daa217
 To install with [`pip`](https://github.com/pypa/pip):
 
 ```bash
@@ -81,15 +75,9 @@
 
 
 ## <a name="Development"></a> Development
-<<<<<<< HEAD
 
 To work on this project or contribute to it, please read:
 
-=======
-
-To work on this project or contribute to it, please read:
-
->>>>>>> 58daa217
 - the [Copier PDM](https://pawamoy.github.io/copier-pdm/) template documentation ;
 - the [Contributing](https://cognitivefactory.github.io/interactive-clustering/contributing/) page for environment setup and development help ;
 - the [Code of Conduct](https://cognitivefactory.github.io/interactive-clustering/code_of_conduct/) page for contribution rules.
